--- conflicted
+++ resolved
@@ -1,202 +1,3 @@
-<<<<<<< HEAD
-\documentclass[12pt]{article}
-\usepackage[hidelinks]{hyperref}
-
-
-\usepackage{enumitem,amssymb}
-\newlist{todolist}{itemize}{2}
-\setlist[todolist]{label=$\square$}
-\usepackage{pifont}
-\newcommand{\cmark}{\ding{51}}%
-\newcommand{\xmark}{\ding{55}}%
-\newcommand{\done}{\rlap{$\square$}{\raisebox{2pt}{\large\hspace{1pt}\cmark}}%
-\hspace{-2.5pt}}
-\newcommand{\wontfix}{\rlap{$\square$}{\large\hspace{1pt}\xmark}}
-
-\begin{document}
-
-\title{System Verification and Validation Plan Checklist}
-\author{Spencer Smith}
-\date{\today}
-
-\maketitle
-
-% Show an item is done by   \item[\done] Frame the problem
-% Show an item will not be fixed by   \item[\wontfix] profit
-
-\begin{itemize}
-
-\item Follows writing checklist (full checklist provided in a separate document)
-  \begin{todolist}
-  \item \LaTeX{} points
-  \item Structure
-  \item Spelling, grammar, attention to detail
-  \item Avoid low information content phrases
-  \item Writing style
-  \end{todolist}
-
-\item Follows the template, all parts present
-  \begin{todolist}
-  \item Table of contents
-  \item Pages are numbered
-  \item Revision history included for major revisions
-  \item Sections from template are all present
-  \item Values of auxiliary constants are given (constants are used to improve
-    maintainability and to increase understandability)
-  \end{todolist}
-
-\item Grammar, spelling, presentation
-  \begin{todolist}
-  \item No spelling mistakes (use a spell checker!)
-  \item No grammar mistakes (review, ask someone else to review (at least a few
-    sections))
-  \item Paragraphs are structured well (clear topic sentence, cohesive)
-  \item Paragraphs are concise (not wordy)
-  \item No Low Information Content (LIC) phrases
-    (\href{https://www.webpages.uidaho.edu/range357/extra-refs/empty-words.htm}{List
-      of LIC phrases})
-  \item All hyperlinks work
-  \item Every figure has a caption
-  \item Every table has a heading
-  \item Symbolic names are used for quantities, rather than literal values
-  \end{todolist}
-
-\item LaTeX
-  \begin{todolist}
-  \item Template comments do not show in the pdf version, either by
-    removing them, or by turning them off.
-  \item References and labels are used so that maintenance is feasible
-\end{todolist}
-
-\item Overall qualities of documentation
-  \begin{todolist}
-\item Test cases include SPECIFIC input
-\item Test cases include EXPLICIT output
-\item Description over specification, when appropriate
-\item Plans for what to do with description data (performance, usability, etc).
-  This may involve saying what plots will be generated.
-\item Plans to quantify error for scalar values using relative error
-\item Plans to quantify error for vector and matrix values using a norm of an error
-  vector (matrix)
-\item Plans are feasible (can be accomplished with resources available)
-\item Plans are ambitious enough for an A+ effort
-\item Survey questions for usability survey are in an Appendix (if appropriate)
-\item Plans for task based inspection, if appropriate
-\item Very careful use of random testing
-\item Specific programming language is listed
-\item Specific linter tool is listed (if appropriate)
-\item Specific coding standard is given
-\item Specific unit testing framework is given
-\item Investigation of code coverage measuring tools
-\item Specific plans for Continuous Integration (CI), or an explanation that CI
-  is not being done
-\item Specific performance measuring tools listed (like Valgrind), if
-  appropriate
-\item Traceability between test cases and requirements is summarized (likely in
-  a table)
-\end{todolist}
-
-\end{itemize}
-
-\end{document}
-\documentclass[12pt]{article}
-
-\usepackage{enumitem,amssymb}
-\newlist{todolist}{itemize}{2}
-\setlist[todolist]{label=$\square$}
-\usepackage{pifont}
-\newcommand{\cmark}{\ding{51}}%
-\newcommand{\xmark}{\ding{55}}%
-\newcommand{\done}{\rlap{$\square$}{\raisebox{2pt}{\large\hspace{1pt}\cmark}}%
-\hspace{-2.5pt}}
-\newcommand{\wontfix}{\rlap{$\square$}{\large\hspace{1pt}\xmark}}
-
-\begin{document}
-
-\title{System Verification and Validation Plan Checklist}
-\author{Spencer Smith}
-\date{\today}
-
-\maketitle
-
-% Show an item is done by   \item[\done] Frame the problem
-% Show an item will not be fixed by   \item[\wontfix] profit
-
-\begin{itemize}
-
-\item Follows writing checklist (full checklist provided in a separate document)
-  \begin{todolist}
-  \item \LaTeX{} points
-  \item Structure
-  \item Spelling, grammar, attention to detail
-  \item Avoid low information content phrases
-  \item Writing style
-  \end{todolist}
-
-\item Follows the template, all parts present
-  \begin{todolist}
-  \item Table of contents
-  \item Pages are numbered
-  \item Revision history included for major revisions
-  \item Sections from template are all present
-  \item Values of auxiliary constants are given (constants are used to improve
-    maintainability and to increase understandability)
-  \end{todolist}
-
-\item Grammar, spelling, presentation
-  \begin{todolist}
-  \item No spelling mistakes (use a spell checker!)
-  \item No grammar mistakes (review, ask someone else to review (at least a few
-    sections))
-  \item Paragraphs are structured well (clear topic sentence, cohesive)
-  \item Paragraphs are concise (not wordy)
-  \item No Low Information Content (LIC) phrases
-    (\href{https://www.webpages.uidaho.edu/range357/extra-refs/empty-words.htm}{List
-      of LIC phrases})
-  \item All hyperlinks work
-  \item Every figure has a caption
-  \item Every table has a heading
-  \item Symbolic names are used for quantities, rather than literal values
-  \end{todolist}
-
-\item LaTeX
-  \begin{todolist}
-  \item Template comments do not show in the pdf version, either by
-    removing them, or by turning them off.
-  \item References and labels are used so that maintenance is feasible
-\end{todolist}
-
-\item Overall qualities of documentation
-  \begin{todolist}
-\item Test cases include SPECIFIC input
-\item Test cases include EXPLICIT output
-\item Description over specification, when appropriate
-\item Plans for what to do with description data (performance, usability, etc).
-  This may involve saying what plots will be generated.
-\item Plans to quantify error for scalar values using relative error
-\item Plans to quantify error for vector and matrix values using a norm of an error
-  vector (matrix)
-\item Plans are feasible (can be accomplished with resources available)
-\item Plans are ambitious enough for an A+ effort
-\item Survey questions for usability survey are in an Appendix (if appropriate)
-\item Plans for task based inspection, if appropriate
-\item Very careful use of random testing
-\item Specific programming language is listed
-\item Specific linter tool is listed (if appropriate)
-\item Specific coding standard is given
-\item Specific unit testing framework is given
-\item Investigation of code coverage measuring tools
-\item Specific plans for Continuous Integration (CI), or an explanation that CI
-  is not being done
-\item Specific performance measuring tools listed (like Valgrind), if
-  appropriate
-\item Traceability between test cases and requirements is summarized (likely in
-  a table)
-\end{todolist}
-
-\end{itemize}
-
-=======
 \documentclass[12pt]{article}
 
 \usepackage{hyperref}
@@ -294,5 +95,4 @@
 
 \end{itemize}
 
->>>>>>> 8d863e79
 \end{document}