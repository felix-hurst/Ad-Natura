--- conflicted
+++ resolved
@@ -1,366 +1,359 @@
-<<<<<<< HEAD
-=======
-
->>>>>>> 7edc6d2c
-## Core latex/pdflatex auxiliary files:
-*.aux
-*.lof
-*.log
-*.lot
-*.fls
-*.out
-*.toc
-*.fmt
-*.fot
-*.cb
-*.cb2
-.*.lb
-
-## Intermediate documents:
-*.dvi
-*.xdv
-*-converted-to.*
-# these rules might exclude image files for figures etc.
-# *.ps
-# *.eps
-# *.pdf
-
-## Generated if empty string is given at "Please type another file name for output:"
-.pdf
-
-## Bibliography auxiliary files (bibtex/biblatex/biber):
-*.bbl
-*.bcf
-*.blg
-*-blx.aux
-*-blx.bib
-*.run.xml
-
-## Build tool auxiliary files:
-*.fdb_latexmk
-*.synctex
-*.synctex(busy)
-*.synctex.gz
-*.synctex.gz(busy)
-*.pdfsync
-
-## Build tool directories for auxiliary files
-# latexrun
-latex.out/
-
-## Auxiliary and intermediate files from other packages:
-# algorithms
-*.alg
-*.loa
-
-# achemso
-acs-*.bib
-
-# amsthm
-*.thm
-
-# beamer
-*.nav
-*.pre
-*.snm
-*.vrb
-
-# changes
-*.soc
-
-# comment
-*.cut
-
-# cprotect
-*.cpt
-
-# elsarticle (documentclass of Elsevier journals)
-*.spl
-
-# endnotes
-*.ent
-
-# fixme
-*.lox
-
-# feynmf/feynmp
-*.mf
-*.mp
-*.t[1-9]
-*.t[1-9][0-9]
-*.tfm
-
-#(r)(e)ledmac/(r)(e)ledpar
-*.end
-*.?end
-*.[1-9]
-*.[1-9][0-9]
-*.[1-9][0-9][0-9]
-*.[1-9]R
-*.[1-9][0-9]R
-*.[1-9][0-9][0-9]R
-*.eledsec[1-9]
-*.eledsec[1-9]R
-*.eledsec[1-9][0-9]
-*.eledsec[1-9][0-9]R
-*.eledsec[1-9][0-9][0-9]
-*.eledsec[1-9][0-9][0-9]R
-
-# glossaries
-*.acn
-*.acr
-*.glg
-*.glo
-*.gls
-*.glsdefs
-*.lzo
-*.lzs
-
-# uncomment this for glossaries-extra (will ignore makeindex's style files!)
-# *.ist
-
-# gnuplottex
-*-gnuplottex-*
-
-# gregoriotex
-*.gaux
-*.gtex
-
-# htlatex
-*.4ct
-*.4tc
-*.idv
-*.lg
-*.trc
-*.xref
-
-# hyperref
-*.brf
-
-# knitr
-*-concordance.tex
-# TODO Comment the next line if you want to keep your tikz graphics files
-*.tikz
-*-tikzDictionary
-
-# listings
-*.lol
-
-# luatexja-ruby
-*.ltjruby
-
-# makeidx
-*.idx
-*.ilg
-*.ind
-
-# minitoc
-*.maf
-*.mlf
-*.mlt
-*.mtc[0-9]*
-*.slf[0-9]*
-*.slt[0-9]*
-*.stc[0-9]*
-
-# minted
-_minted*
-*.pyg
-
-# morewrites
-*.mw
-
-# nomencl
-*.nlg
-*.nlo
-*.nls
-
-# pax
-*.pax
-
-# pdfpcnotes
-*.pdfpc
-
-# sagetex
-*.sagetex.sage
-*.sagetex.py
-*.sagetex.scmd
-
-# scrwfile
-*.wrt
-
-# sympy
-*.sout
-*.sympy
-sympy-plots-for-*.tex/
-
-# pdfcomment
-*.upa
-*.upb
-
-# pythontex
-*.pytxcode
-pythontex-files-*/
-
-# tcolorbox
-*.listing
-
-# thmtools
-*.loe
-
-# TikZ & PGF
-*.dpth
-*.md5
-*.auxlock
-
-# todonotes
-*.tdo
-
-# vhistory
-*.hst
-*.ver
-
-# easy-todo
-*.lod
-
-# xcolor
-*.xcp
-
-# xmpincl
-*.xmpi
-
-# xindy
-*.xdy
-
-# xypic precompiled matrices and outlines
-*.xyc
-*.xyd
-
-# endfloat
-*.ttt
-*.fff
-
-# Latexian
-TSWLatexianTemp*
-
-## Editors:
-# WinEdt
-*.bak
-*.sav
-
-# Texpad
-.texpadtmp
-
-# LyX
-*.lyx~
-
-# Kile
-*.backup
-
-# gummi
-.*.swp
-
-# KBibTeX
-*~[0-9]*
-
-# TeXnicCenter
-*.tps
-
-# auto folder when using emacs and auctex
-./auto/*
-*.el
-
-# expex forward references with \gathertags
-*-tags.tex
-
-# standalone packages
-*.sta
-
-# Makeindex log files
-*.lpz
-
-# DS_Store file from Mac computers
-<<<<<<< HEAD
-.DS_Store
-=======
-.DS_Store
-Thumbs.db
-
-# User-specific files
-*.swp
-*.suo
-*.user
-*.userprefs
-*.pidb
-*.booproj
-*.svd
-*.pdb
-*.opendb
-*.VC.db
-
-# Unity generated folders
-[Ll]ibrary/
-[Tt]emp/
-[Oo]bj/
-[Bb]uild/
-[Bb]uilds/
-[Ll]ogs/
-[Mm]emoryCaptures/
-UserSettings/
-
-# Cache
-[Ll]ightmapSnapshot/
-*.stackdump
-
-# Visual Studio
-.vscode/
-.vs/
-*.csproj
-*.unityproj
-*.sln
-*.suo
-*.tmp
-*.user
-*.userprefs
-*.pidb
-*.booproj
-*.svd
-
-# Unity Package Manager
-Packages/manifest.json
-Packages/packages-lock.json
-
-# Addressables
-[Aa]sset[Bb]undles/
-[Aa]sset[Bb]undle[Bb]uilds/
-
-# Crash reports
-sysinfo.txt
-
-# Builds
-*.apk
-*.aab
-*.xcodeproj
-*.xcworkspace
-
-# Ignore Unity’s auto-generated files
-my_project/Library/
-my_project/Temp/
-my_project/Obj/
-my_project/Build/
-my_project/Builds/
-my_project/Logs/
-my_project/UserSettings/
-my_project/MemoryCaptures/
-
-# Ignore other large artifacts
-*.dll
-*.exe
-*.zip
-*.tar
-*.7z
-*.rar
-
-# JetBrains Rider
-.idea/
->>>>>>> 7edc6d2c
+
+## Core latex/pdflatex auxiliary files:
+*.aux
+*.lof
+*.log
+*.lot
+*.fls
+*.out
+*.toc
+*.fmt
+*.fot
+*.cb
+*.cb2
+.*.lb
+
+## Intermediate documents:
+*.dvi
+*.xdv
+*-converted-to.*
+# these rules might exclude image files for figures etc.
+# *.ps
+# *.eps
+# *.pdf
+
+## Generated if empty string is given at "Please type another file name for output:"
+.pdf
+
+## Bibliography auxiliary files (bibtex/biblatex/biber):
+*.bbl
+*.bcf
+*.blg
+*-blx.aux
+*-blx.bib
+*.run.xml
+
+## Build tool auxiliary files:
+*.fdb_latexmk
+*.synctex
+*.synctex(busy)
+*.synctex.gz
+*.synctex.gz(busy)
+*.pdfsync
+
+## Build tool directories for auxiliary files
+# latexrun
+latex.out/
+
+## Auxiliary and intermediate files from other packages:
+# algorithms
+*.alg
+*.loa
+
+# achemso
+acs-*.bib
+
+# amsthm
+*.thm
+
+# beamer
+*.nav
+*.pre
+*.snm
+*.vrb
+
+# changes
+*.soc
+
+# comment
+*.cut
+
+# cprotect
+*.cpt
+
+# elsarticle (documentclass of Elsevier journals)
+*.spl
+
+# endnotes
+*.ent
+
+# fixme
+*.lox
+
+# feynmf/feynmp
+*.mf
+*.mp
+*.t[1-9]
+*.t[1-9][0-9]
+*.tfm
+
+#(r)(e)ledmac/(r)(e)ledpar
+*.end
+*.?end
+*.[1-9]
+*.[1-9][0-9]
+*.[1-9][0-9][0-9]
+*.[1-9]R
+*.[1-9][0-9]R
+*.[1-9][0-9][0-9]R
+*.eledsec[1-9]
+*.eledsec[1-9]R
+*.eledsec[1-9][0-9]
+*.eledsec[1-9][0-9]R
+*.eledsec[1-9][0-9][0-9]
+*.eledsec[1-9][0-9][0-9]R
+
+# glossaries
+*.acn
+*.acr
+*.glg
+*.glo
+*.gls
+*.glsdefs
+*.lzo
+*.lzs
+
+# uncomment this for glossaries-extra (will ignore makeindex's style files!)
+# *.ist
+
+# gnuplottex
+*-gnuplottex-*
+
+# gregoriotex
+*.gaux
+*.gtex
+
+# htlatex
+*.4ct
+*.4tc
+*.idv
+*.lg
+*.trc
+*.xref
+
+# hyperref
+*.brf
+
+# knitr
+*-concordance.tex
+# TODO Comment the next line if you want to keep your tikz graphics files
+*.tikz
+*-tikzDictionary
+
+# listings
+*.lol
+
+# luatexja-ruby
+*.ltjruby
+
+# makeidx
+*.idx
+*.ilg
+*.ind
+
+# minitoc
+*.maf
+*.mlf
+*.mlt
+*.mtc[0-9]*
+*.slf[0-9]*
+*.slt[0-9]*
+*.stc[0-9]*
+
+# minted
+_minted*
+*.pyg
+
+# morewrites
+*.mw
+
+# nomencl
+*.nlg
+*.nlo
+*.nls
+
+# pax
+*.pax
+
+# pdfpcnotes
+*.pdfpc
+
+# sagetex
+*.sagetex.sage
+*.sagetex.py
+*.sagetex.scmd
+
+# scrwfile
+*.wrt
+
+# sympy
+*.sout
+*.sympy
+sympy-plots-for-*.tex/
+
+# pdfcomment
+*.upa
+*.upb
+
+# pythontex
+*.pytxcode
+pythontex-files-*/
+
+# tcolorbox
+*.listing
+
+# thmtools
+*.loe
+
+# TikZ & PGF
+*.dpth
+*.md5
+*.auxlock
+
+# todonotes
+*.tdo
+
+# vhistory
+*.hst
+*.ver
+
+# easy-todo
+*.lod
+
+# xcolor
+*.xcp
+
+# xmpincl
+*.xmpi
+
+# xindy
+*.xdy
+
+# xypic precompiled matrices and outlines
+*.xyc
+*.xyd
+
+# endfloat
+*.ttt
+*.fff
+
+# Latexian
+TSWLatexianTemp*
+
+## Editors:
+# WinEdt
+*.bak
+*.sav
+
+# Texpad
+.texpadtmp
+
+# LyX
+*.lyx~
+
+# Kile
+*.backup
+
+# gummi
+.*.swp
+
+# KBibTeX
+*~[0-9]*
+
+# TeXnicCenter
+*.tps
+
+# auto folder when using emacs and auctex
+./auto/*
+*.el
+
+# expex forward references with \gathertags
+*-tags.tex
+
+# standalone packages
+*.sta
+
+# Makeindex log files
+*.lpz
+
+# DS_Store file from Mac computers
+.DS_Store
+Thumbs.db
+
+# User-specific files
+*.swp
+*.suo
+*.user
+*.userprefs
+*.pidb
+*.booproj
+*.svd
+*.pdb
+*.opendb
+*.VC.db
+
+# Unity generated folders
+[Ll]ibrary/
+[Tt]emp/
+[Oo]bj/
+[Bb]uild/
+[Bb]uilds/
+[Ll]ogs/
+[Mm]emoryCaptures/
+UserSettings/
+
+# Cache
+[Ll]ightmapSnapshot/
+*.stackdump
+
+# Visual Studio
+.vscode/
+.vs/
+*.csproj
+*.unityproj
+*.sln
+*.suo
+*.tmp
+*.user
+*.userprefs
+*.pidb
+*.booproj
+*.svd
+
+# Unity Package Manager
+Packages/manifest.json
+Packages/packages-lock.json
+
+# Addressables
+[Aa]sset[Bb]undles/
+[Aa]sset[Bb]undle[Bb]uilds/
+
+# Crash reports
+sysinfo.txt
+
+# Builds
+*.apk
+*.aab
+*.xcodeproj
+*.xcworkspace
+
+# Ignore Unity’s auto-generated files
+my_project/Library/
+my_project/Temp/
+my_project/Obj/
+my_project/Build/
+my_project/Builds/
+my_project/Logs/
+my_project/UserSettings/
+my_project/MemoryCaptures/
+
+# Ignore other large artifacts
+*.dll
+*.exe
+*.zip
+*.tar
+*.7z
+*.rar
+
+# JetBrains Rider
+.idea/